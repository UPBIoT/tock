--- conflicted
+++ resolved
@@ -736,8 +736,8 @@
     pub argument2: usize,
     pub argument3: usize,
     pub pc: usize,
-<<<<<<< HEAD
 }
+
 
 /// State for helping with debugging apps.
 ///
@@ -2343,6 +2343,4 @@
         let current_state = self.state.get();
         current_state != State::StoppedFaulted && current_state != State::Fault
     }
-=======
->>>>>>> 8d5b4a97
-}+}
