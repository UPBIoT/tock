--- conflicted
+++ resolved
@@ -198,13 +198,8 @@
             let svc_instr = read_volatile(pcptr.offset(-1));
             let svc_num = (svc_instr & 0xff) as u8;
 
-<<<<<<< HEAD
-            // Use the default constructor to convert these raw values
-            // into a Tock `Syscall` type.
-=======
             // Use the helper function to convert these raw values into a Tock
             // `Syscall` type.
->>>>>>> 87477e69
             let syscall =
                 kernel::syscall::Syscall::from_register_arguments(svc_num, r0, r1, r2, r3);
 
