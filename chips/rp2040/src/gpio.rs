--- conflicted
+++ resolved
@@ -18,18 +18,6 @@
     ctrl: ReadWrite<u32, GPIOx_CTRL::Register>,
 }
 
-<<<<<<< HEAD
-=======
-#[repr(C)]
-struct GpioInterrupt {
-    intr0: ReadWrite<u32, GPIO_INTR0::Register>,
-    intr1: ReadWrite<u32, GPIO_INTR1::Register>,
-    intr2: ReadWrite<u32, GPIO_INTR1::Register>,
-    intr3: ReadWrite<u32, GPIO_INTR3::Register>,
-}
-
-#[repr(C)]
->>>>>>> 47756547
 struct GpioProc {
     enable: [ReadWrite<u32, GPIO_INTxx::Register>; 4],
     force: [ReadWrite<u32, GPIO_INTxx::Register>; 4],
