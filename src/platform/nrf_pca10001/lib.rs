--- conflicted
+++ resolved
@@ -2,6 +2,7 @@
 #![crate_type = "rlib"]
 #![no_std]
 #![feature(lang_items)]
+#![feature(const_fn)]
 
 extern crate drivers;
 extern crate hil;
@@ -15,18 +16,43 @@
 use drivers::timer::TimerDriver;
 use nrf51822::timer::TimerAlarm;
 use nrf51822::timer::ALARM1;
+use core::cell::Cell;
 
 pub mod systick;
 
-<<<<<<< HEAD
-pub struct Firestorm {
+pub struct Platform {
     chip: nrf51822::chip::Nrf51822,
-=======
-pub struct Platform {
->>>>>>> 6fb9c34f
     gpio: &'static drivers::gpio::GPIO<'static, nrf51822::gpio::GPIOPin>,
-    timer: &'static TimerDriver<'static, VirtualMuxAlarm<'static, TimerAlarm>>,
-}
+//    timer: &'static TimerDriver<'static, VirtualMuxAlarm<'static, TimerAlarm>>,
+}
+pub struct AlarmClient {
+    val: Cell<u8>,
+
+}
+
+impl hil::alarm::AlarmClient for AlarmClient {
+    fn fired(&self) {
+        self.val.set(self.val.get() + 1);
+        unsafe {
+            let led = &nrf51822::gpio::PORT[19];
+            led.enable_output();
+            if self.val.get() & 1 == 1 {
+                led.toggle();
+            }
+            
+            nrf51822::timer::ALARM1.stop();
+            nrf51822::timer::ALARM1.clear();
+            let alarm2 = &nrf51822::timer::ALARM1 as &hil::alarm::Alarm<Frequency=hil::alarm::Freq16KHz>;
+            alarm2.set_alarm(16000);
+            nrf51822::timer::ALARM1.enable_interrupts(0b1111 << 16);
+            nrf51822::timer::ALARM1.start();
+        }
+    }
+}
+
+pub static mut ALARM_CLIENT : AlarmClient = AlarmClient {
+    val: Cell::new(0),
+};
 
 pub struct DummyMPU;
 
@@ -50,118 +76,61 @@
 
     #[inline(never)]
     pub fn with_driver<F, R>(&mut self, driver_num: usize, f: F) -> R where
-            F: FnOnce(Option<&hil::Driver>) -> R {
-        match driver_num {
-            1 => f(Some(self.gpio)),
-           // 3 => f(Some(self.timer)),
-            _ => f(None)
-        }
-    }
+        F: FnOnce(Option<&hil::Driver>) -> R {
+            match driver_num {
+                1 => f(Some(self.gpio)),
+//                3 => f(Some(self.timer)),
+                _ => f(None)
+            }
+        }
 }
 
 macro_rules! static_init {
-    ($V:ident : $T:ty = $e:expr, $size:expr) => {
-        // Ideally we could use mem::size_of<$T> here instead of $size, however
-        // that is not currently possible in rust. Instead we write the size as
-        // a constant in the code and use compile-time verification to see that
-        // we got it right
-        let $V : &'static mut $T = {
-            use core::{mem, ptr};
-            // This is our compile-time assertion. The optimizer should be able
-            // to remove it from the generated code.
-            let assert_buf: [u8; $size] = mem::uninitialized();
-            let assert_val: $T = mem::transmute(assert_buf);
-            mem::forget(assert_val);
-
-            // Statically allocate a read-write buffer for the value, write our
-            // initial value into it (without dropping the initial zeros) and
-            // return a reference to it.
-            static mut BUF: [u8; $size] = [0; $size];
+    ($V:ident : $T:ty = $e:expr) => {
+        let $V : &mut $T = {
+            // Waiting out for size_of to be available at compile-time to avoid
+            // hardcoding an abitrary large size...
+                static mut BUF : [u8; 1024] = [0; 1024];
             let mut tmp : &mut $T = mem::transmute(&mut BUF);
-            ptr::write(tmp as *mut $T, $e);
+            *tmp = $e;
             tmp
         };
     }
 }
 
-<<<<<<< HEAD
-pub unsafe fn init<'a>() -> &'a mut Firestorm {
+
+pub unsafe fn init<'a>() -> &'a mut Platform {
     use core::mem;
     use nrf51822::gpio::PORT;
 
-    static mut FIRESTORM_BUF : [u8; 1024] = [0; 1024];
+    static mut PLATFORM_BUF : [u8; 1024] = [0; 1024];
 
     static_init!(gpio_pins : [&'static nrf51822::gpio::GPIOPin; 10] = [
-            &nrf51822::gpio::PORT[18], // LED_0
-            &nrf51822::gpio::PORT[19], // LED_1
-            &nrf51822::gpio::PORT[0], // Top left header on EK board
-            &nrf51822::gpio::PORT[1], //   |
-            &nrf51822::gpio::PORT[2], //   V 
-            &nrf51822::gpio::PORT[3], // 
-            &nrf51822::gpio::PORT[4], //
-            &nrf51822::gpio::PORT[5], // 
-            &nrf51822::gpio::PORT[6], // 
-            &nrf51822::gpio::PORT[7], // 
-            ]);
+                 &nrf51822::gpio::PORT[18], // LED_0
+                 &nrf51822::gpio::PORT[19], // LED_1
+                 &nrf51822::gpio::PORT[0], // Top left header on EK board
+                 &nrf51822::gpio::PORT[1], //   |
+                 &nrf51822::gpio::PORT[2], //   V 
+                 &nrf51822::gpio::PORT[3], // 
+                 &nrf51822::gpio::PORT[4], //
+                 &nrf51822::gpio::PORT[5], // 
+                 &nrf51822::gpio::PORT[6], // 
+                 &nrf51822::gpio::PORT[7], // 
+                 ]);
     static_init!(gpio : drivers::gpio::GPIO<'static, nrf51822::gpio::GPIOPin> =
                  drivers::gpio::GPIO::new(gpio_pins));
-=======
-pub unsafe fn init() -> &'static mut Platform {
-    use nrf51822::gpio::PA;
-
-    //XXX: this should be pared down to only give externally usable pins to the
-    //  user gpio driver
-    static_init!(gpio_pins: [&'static nrf51822::gpio::GPIOPin; 32] = [
-        &nrf51822::gpio::PA[0],
-        &nrf51822::gpio::PA[1],
-        &nrf51822::gpio::PA[2],
-        &nrf51822::gpio::PA[3],
-        &nrf51822::gpio::PA[4],
-        &nrf51822::gpio::PA[5],
-        &nrf51822::gpio::PA[6],
-        &nrf51822::gpio::PA[7],
-        &nrf51822::gpio::PA[8],
-        &nrf51822::gpio::PA[9],
-        &nrf51822::gpio::PA[10],
-        &nrf51822::gpio::PA[11],
-        &nrf51822::gpio::PA[12],
-        &nrf51822::gpio::PA[13],
-        &nrf51822::gpio::PA[14],
-        &nrf51822::gpio::PA[15],
-        &nrf51822::gpio::PA[16],
-        &nrf51822::gpio::PA[17],
-        &nrf51822::gpio::PA[18],
-        &nrf51822::gpio::PA[19],
-        &nrf51822::gpio::PA[20],
-        &nrf51822::gpio::PA[21],
-        &nrf51822::gpio::PA[22],
-        &nrf51822::gpio::PA[23],
-        &nrf51822::gpio::PA[24],
-        &nrf51822::gpio::PA[25],
-        &nrf51822::gpio::PA[26],
-        &nrf51822::gpio::PA[27],
-        &nrf51822::gpio::PA[28],
-        &nrf51822::gpio::PA[29],
-        &nrf51822::gpio::PA[30],
-        &nrf51822::gpio::PA[31]
-    ], 4 * 32);
-    static_init!(gpio: drivers::gpio::GPIO<'static, nrf51822::gpio::GPIOPin> =
-                     drivers::gpio::GPIO::new(gpio_pins), 20);
->>>>>>> 6fb9c34f
     for pin in gpio_pins.iter() {
         pin.set_client(gpio);
     }
 
-<<<<<<< HEAD
     let alarm = &nrf51822::timer::ALARM1;
-    static_init!(mux_alarm : MuxAlarm<'static, TimerAlarm> = MuxAlarm::new(&ALARM1));
-    alarm.set_client(mux_alarm);
-
-    static_init!(virtual_alarm1 : VirtualMuxAlarm<'static, TimerAlarm> =
-                                  VirtualMuxAlarm::new(mux_alarm));
-    static_init!(timer : TimerDriver<'static, VirtualMuxAlarm<'static, TimerAlarm>> =
-                         TimerDriver::new(virtual_alarm1, process::Container::create()));
-    virtual_alarm1.set_client(timer);
+//    static_init!(mux_alarm : MuxAlarm<'static, TimerAlarm> = MuxAlarm::new(&ALARM1));
+//    alarm.set_client(mux_alarm);
+//    static_init!(virtual_alarm1 : VirtualMuxAlarm<'static, TimerAlarm> =
+//                 VirtualMuxAlarm::new(mux_alarm));
+//    static_init!(timer : TimerDriver<'static, VirtualMuxAlarm<'static, TimerAlarm>> =
+//                 TimerDriver::new(virtual_alarm1, process::Container::create()));
+//    virtual_alarm1.set_client(timer);
 
     nrf51822::clock::CLOCK.low_stop();
     nrf51822::clock::CLOCK.high_stop();
@@ -172,23 +141,33 @@
     while !nrf51822::clock::CLOCK.low_started() {}
     while !nrf51822::clock::CLOCK.high_started() {}
 
-    let firestorm : &'static mut Firestorm = mem::transmute(&mut FIRESTORM_BUF);
-    *firestorm = Firestorm {
+    let platform : &'static mut Platform = mem::transmute(&mut PLATFORM_BUF);
+    *platform = Platform {
         chip: nrf51822::chip::Nrf51822::new(),
         gpio: gpio,
-        timer: timer,
+//        timer: timer,
     };
 
     // The systick implementation currently directly accesses the low clock;
     // it should go through clock::CLOCK instead.
     systick::reset();
     systick::enable(true);
-    firestorm
-=======
-    static_init!(platform: Platform = Platform { gpio: gpio }, 4);
-
+    alarm.start();
+    alarm.set_client(&ALARM_CLIENT as &'static hil::alarm::AlarmClient);
+    alarm.enable_nvic();
+    alarm.enable_interrupts(0b1111 << 16);
+    let alarm2 = alarm as &hil::alarm::Alarm<Frequency=hil::alarm::Freq16KHz>;
+    alarm2.set_alarm(4000);
+
+    /*
+    nrf51822::gpio::PORT[19].enable_output();
+    loop {
+        let val = alarm.value();
+        if (val & 0xfff)  == 0 {
+            nrf51822::gpio::PORT[19].toggle();
+        }
+    }*/
     platform
->>>>>>> 6fb9c34f
 }
 
 
@@ -197,7 +176,7 @@
 #[lang="panic_fmt"]
 #[no_mangle]
 pub unsafe extern fn rust_begin_unwind(_args: &Arguments,
-    _file: &'static str, _line: usize) -> ! {
+                                       _file: &'static str, _line: usize) -> ! {
     use support::nop;
     use hil::gpio::GPIOPin;
 
