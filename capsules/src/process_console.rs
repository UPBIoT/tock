--- conflicted
+++ resolved
@@ -262,11 +262,7 @@
         }
     }
 
-<<<<<<< HEAD
     pub fn start(&self, driver_str: &'static str) -> ReturnCode {
-=======
-    pub fn start(&self) -> Result<(), ErrorCode> {
->>>>>>> 8d5b4a97
         if self.running.get() == false {
             self.drivers.set(driver_str);
             self.rx_buffer.take().map(|buffer| {
@@ -746,13 +742,10 @@
                         let clean_str = s.trim();
 
                         if clean_str.starts_with("help") {
-<<<<<<< HEAD
+
                             self.write_bytes(b"Welcome to the process console.\n");
                             self.write_bytes(b"Valid commands are: help status list stop start fault process kernel\n");
-=======
-                            debug!("Welcome to the process console.");
-                            debug!("Valid commands are: help status list stop start fault panic");
->>>>>>> 8d5b4a97
+
                         } else if clean_str.starts_with("start") {
                             let argument = clean_str.split_whitespace().nth(1);
                             argument.map(|name| {
@@ -805,11 +798,7 @@
                                 );
                             });
                         } else if clean_str.starts_with("list") {
-<<<<<<< HEAD
                             self.write_bytes(b" PID    Name                Quanta  Syscalls  Dropped Callbacks  Restarts    State  Grants\n");
-=======
-                            debug!(" PID    Name                Quanta  Syscalls  Dropped Upcalls  Restarts    State  Grants");
->>>>>>> 8d5b4a97
                             self.kernel
                                 .process_each_capability(&self.capability, |proc| {
                                     let info: KernelInfo = KernelInfo::new(self.kernel);
@@ -817,15 +806,9 @@
                                     let pname = proc.get_process_name();
                                     let appid = proc.processid();
                                     let (grants_used, grants_total) = info.number_app_grant_uses(appid, &self.capability);
-<<<<<<< HEAD
                                     let mut console_writer = ConsoleWriter::new();
                                     let _ = write(&mut console_writer,format_args!(
                                         "  {:?}\t{:<20}{:6}{:10}{:19}{:10}  {:?}{:5}/{}\n",
-=======
-
-                                    debug!(
-                                        "  {:?}\t{:<20}{:6}{:10}{:17}{:10}  {:?}{:5}/{}",
->>>>>>> 8d5b4a97
                                         appid,
                                         pname,
                                         proc.debug_timeslice_expiration_count(),
@@ -840,7 +823,6 @@
                                 });
                         } else if clean_str.starts_with("status") {
                             let info: KernelInfo = KernelInfo::new(self.kernel);
-<<<<<<< HEAD
                             let mut console_writer = ConsoleWriter::new();
                             let _ = write(&mut console_writer,format_args!(
                                 "Total processes: {}\n",
@@ -889,22 +871,7 @@
                             };
                             //prints kernel memory by moving the writer to the start state
                             self.write_state(WriterState::KernelStart,None);
-=======
-                            debug!(
-                                "Total processes: {}",
-                                info.number_loaded_processes(&self.capability)
-                            );
-                            debug!(
-                                "Active processes: {}",
-                                info.number_active_processes(&self.capability)
-                            );
-                            debug!(
-                                "Timeslice expirations: {}",
-                                info.timeslice_expirations(&self.capability)
-                            );
-                        } else if clean_str.starts_with("panic") {
-                            panic!("ProcessConsole forced a kernel panic.");
->>>>>>> 8d5b4a97
+
                         } else {
                             self.write_bytes(b"Valid commands are: help status list stop start fault process kernel\n");
                         }
@@ -928,7 +895,7 @@
             self.writer_process.replace(process);
         }
 
-<<<<<<< HEAD
+
         if !self.tx_in_progress.get() {
             self.writer_state
                 .replace(self.next_state(self.writer_state.take()));
@@ -942,11 +909,6 @@
                 self.queue_size.set(self.queue_size.get() + 1);
             });
             ReturnCode::EBUSY
-=======
-    fn write_byte(&self, byte: u8) -> Result<(), ErrorCode> {
-        if self.tx_in_progress.get() {
-            Err(ErrorCode::BUSY)
->>>>>>> 8d5b4a97
         } else {
             self.tx_in_progress.set(true);
             self.tx_buffer.take().map(|buffer| {
@@ -959,7 +921,7 @@
 
     fn write_bytes(&self, bytes: &[u8]) -> Result<(), ErrorCode> {
         if self.tx_in_progress.get() {
-<<<<<<< HEAD
+
             self.queue_buffer.map(|buf| {
                 let size = self.queue_size.get();
                 let len = cmp::min(bytes.len(), buf.len() - size);
@@ -967,9 +929,6 @@
                 self.queue_size.set(size + len);
             });
             ReturnCode::EBUSY
-=======
-            Err(ErrorCode::BUSY)
->>>>>>> 8d5b4a97
         } else {
             self.tx_in_progress.set(true);
             self.tx_buffer.take().map(|buffer| {
